--- conflicted
+++ resolved
@@ -41,11 +41,8 @@
 - Changed default role selection to be a dropdown menu rather than id [#664](https://github.com/clusterio/clusterio/pull/664).
 - Added credential option to config entries to allow writing sensitive data that can't be read back remotely.
 - Allow hidden and readonly graphical representations of config values. [#665](https://github.com/clusterio/clusterio/pull/665).
-<<<<<<< HEAD
 - Added locale exporting for all builtin mods, not just for the base mod. [#684](https://github.com/clusterio/clusterio/pull/684).
-=======
 - Added option for silent testing which only shows the results, can be ran using `pnpm silent-test` [#655](https://github.com/clusterio/clusterio/pull/655).
->>>>>>> efa2b76a
 
 ### Changes
 
