
local data = {};
local force = game.forces["player"];

<<<<<<< HEAD
for _, tech in pairs(game.forces["player"].technologies) do
    if tech.enabled == true and tech.prototype.max_level == 4294967295 then
        table.insert(data, tech.name .. ":" .. tostring(tech.researched) .. ":" .. tostring(tech.level) .. ":true");
=======
for _, tech in pairs(force.technologies) do
    local progress;
    if tech == force.current_research then
        progress = force.research_progress
>>>>>>> a1237d8c
    else
        progress = force.get_saved_technology_progress(tech.name);
    end
    local infinite = tech.enabled == true and tech.prototype.max_level == 4294967295;
    local tech_data = {
        tech.name,
        tostring(tech.researched),
        tostring(tech.level),
        tostring(progress),
        tostring(infinite),
    }
    tech_data = table.concat(tech_data, ':')
    table.insert(data, tech_data);
end

game.write_file("researchSync.txt", table.concat(data, "\n"), false, 0)<|MERGE_RESOLUTION|>--- conflicted
+++ resolved
@@ -2,16 +2,10 @@
 local data = {};
 local force = game.forces["player"];
 
-<<<<<<< HEAD
-for _, tech in pairs(game.forces["player"].technologies) do
-    if tech.enabled == true and tech.prototype.max_level == 4294967295 then
-        table.insert(data, tech.name .. ":" .. tostring(tech.researched) .. ":" .. tostring(tech.level) .. ":true");
-=======
 for _, tech in pairs(force.technologies) do
     local progress;
     if tech == force.current_research then
         progress = force.research_progress
->>>>>>> a1237d8c
     else
         progress = force.get_saved_technology_progress(tech.name);
     end
