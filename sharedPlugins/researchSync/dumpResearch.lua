--- conflicted
+++ resolved
@@ -2,7 +2,6 @@
 local data = {};
 local force = game.forces["player"];
 
-<<<<<<< HEAD
 for _, tech in pairs(force.technologies) do
     local progress;
     if tech == force.current_research then
@@ -10,22 +9,16 @@
     else
         progress = force.get_saved_technology_progress(tech.name);
     end
+    local infinite = tech.enabled == true and tech.prototype.max_level == 4294967295;
     local tech_data = {
         tech.name,
         tostring(tech.researched),
         tostring(tech.level),
         tostring(progress),
+        tostring(infinite),
     }
     tech_data = table.concat(tech_data, ':')
     table.insert(data, tech_data);
-=======
-for _, tech in pairs(game.forces["player"].technologies) do
-    if tech.enabled == true and tech.prototype.max_level == 4294967295 then
-        table.insert(data, tech.name .. ":" .. tostring(tech.researched) .. ":" .. tostring(tech.level) .. ":true");
-    else
-        table.insert(data, tech.name .. ":" .. tostring(tech.researched) .. ":" .. tostring(tech.level) .. ":false");
-    end
->>>>>>> 773a2c41
 end
 
 game.write_file("researchSync.txt", table.concat(data, "\n"), false, 0)