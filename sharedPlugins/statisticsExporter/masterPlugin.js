--- conflicted
+++ resolved
@@ -26,14 +26,10 @@
 		@returns {string} failure
 		*/
 		app.post("/api/logStats", authenticate.middleware, function(req,res) {
-<<<<<<< HEAD
-			let data = JSON.parse(req.body.forceData);
-=======
 			let data = req.body.forceData;
 			if(typeof req.body.forceData == "string") {
 				data = JSON.parse(req.body.forceData);
 			}
->>>>>>> 0a65946b
 			// endpointHitCounter.labels(req.route.path).inc();
 			if(typeof req.body == "object"
 			&& req.body.instanceID
