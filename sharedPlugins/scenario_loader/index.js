const fs = require("fs-extra");
const path = require("path");
const clusterTools = require("_app/clusterTools")();

module.exports = class remoteCommands {
	constructor(mergedConfig, messageInterface, extras){
		this.messageInterface = messageInterface;
		this.config = mergedConfig;
		
		(async () => {
			let hotpatchInstallStatus = await this.checkHotpatchInstallation();
			messageInterface("Hotpach installation status: "+hotpatchInstallStatus);
			if(hotpatchInstallStatus){
				await this.loadScenariosFromFolder("scenarios") // located in project root folder (with sharedMods, sharedPlugins etc)
<<<<<<< HEAD
				let plugins = new AsyncArray((await fs.readdir(path.join(__dirname, "../"))))
				plugins.filterAsync(async plugin => {
					// check if plugin is a folder and if plugin has a scenarios folder
					
				})
				for(let g = 0; g < plugins.length; g++){
					
				}
=======
>>>>>>> d7bfc219
			}
		})();
	}
	async loadScenariosFromFolder(scenarioDir){
		await fs.ensureDir(scenarioDir)
		let scenarios = await fs.readdir(scenarioDir);
		for(let i = 0; i < scenarios.length; i++){
<<<<<<< HEAD
			messageInterface(`Loading scenario ${scenarios[i]}`)
=======
			this.messageInterface(`Loading scenario ${scenarios[i]}`)
>>>>>>> d7bfc219
			let startTime = Date.now();
			let scenPath = path.join(scenarioDir, scenarios[i]);
			let stat = await fs.stat(scenPath);
			if(stat.isDirectory){
				async function loadFiles(dir, rootdir){
					let returnFiles = [];
					let entries = await fs.readdir(path.join(rootdir, dir));
					for(let o = 0; o < entries.length; o++){
						let stat = await fs.stat(path.join(rootdir, dir, entries[o]));
						if(stat.isDirectory()){
							// recurse
							let subFolder = await loadFiles(path.join(dir, entries[o]), rootdir);
							returnFiles = returnFiles.concat(subFolder);
						} else if(entries[o].split(".")[entries[o].split(".").length-1].toLowerCase() == "lua"){
							// if it is a Lua file, read its contents
							// let data = await fs.readFile(path.join(rootdir, dir, entries[o]));
							let data = await clusterTools.getLua(path.join(rootdir, dir, entries[o]), false);
							returnFiles.push({
								name: path.join(dir, entries[o].split(".")[0]),
								data,
							});
<<<<<<< HEAD
=======
						}
						let fileMap = await loadFiles("", scenPath);
						let files = {};
						fileMap.forEach(map => {
							files[map.name] = map.data;
							console.log(map.name);
						});
						
						let fileImportString = `\{`;
						for(let k in files){
							let name = k.replace(/\\/g, '/');
							name = name.replace(/ /g, '');
							// make sure *not* to include control.lua as it is provided as a seperate argument
							if(name != "control") fileImportString += `["${name}"] = '${files[k]}', `;
>>>>>>> d7bfc219
						}
					}
					return returnFiles;
				}
				let fileMap = await loadFiles("", scenPath);
				let files = {};
				fileMap.forEach(map => {
					files[map.name] = map.data;
					console.log(map.name);
				});
				
				let fileImportString = `\{`;
				for(let k in files){
					let name = k.replace(/\\/g, '/');
					name = name.replace(/ /g, '');
					// make sure *not* to include control.lua as it is provided as a seperate argument
					if(name != "control") fileImportString += `["${name}"] = '${files[k]}', `;
				}
<<<<<<< HEAD
				fileImportString += `\}`;
				if(files.control) var returnValue = await messageInterface(`/silent-command remote.call('hotpatch', 'update', '${scenarios[i]}', '1.0.0', '${files.control}', ${fileImportString})`);
				if(returnValue) messageInterface(returnValue);
				messageInterface(`Loaded scenario ${scenarios[i]} in ${Math.floor(Date.now()-startTime)}ms`);
=======
				let fileMap = await loadFiles("", scenPath);
				let files = {};
				fileMap.forEach(map => {
					files[map.name] = map.data;
					console.log(map.name);
				});
				
				let fileImportString = `\{`;
				for(let k in files){
					let name = k.replace(/\\/g, '/');
					name = name.replace(/ /g, '');
					// make sure *not* to include control.lua as it is provided as a seperate argument
					if(name != "control") fileImportString += `["${name}"] = '${files[k]}', `;
				}
				fileImportString += `\}`;
				if(files.control) var returnValue = await this.messageInterface(`/silent-command remote.call('hotpatch', 'update', '${scenarios[i]}', '1.0.0', '${files.control}', ${fileImportString})`);
				if(returnValue) this.messageInterface(returnValue);
				this.messageInterface(`Loaded scenario ${scenarios[i]} in ${Math.floor(Date.now()-startTime)}ms`);
>>>>>>> d7bfc219
			}
		}
	}
	async checkHotpatchInstallation(){
		let yn = await this.messageInterface("/silent-command if remote.interfaces['hotpatch'] then rcon.print('true') else rcon.print('false') end");
		yn = yn.replace(/(\r\n\t|\n|\r\t)/gm, "");
		if(yn == "true"){
			return true;
		} else if(yn == "false"){
			return false;
		}
	}
}

// this function is bad in terms of scope since it relies on a global for return values, should be refactored.
var filesCollection = [];
const directoriesToSkip = ['bower_components', 'node_modules', 'www', 'platforms', '.git'];

function readDirectorySynchronously(directory) {
    var currentDirectorypath = /*path.join(__dirname + */directory//);

    var currentDirectory = fs.readdirSync(currentDirectorypath, 'utf8');

    currentDirectory.forEach(file => {
        var fileShouldBeSkipped = directoriesToSkip.indexOf(file) > -1;
        var pathOfCurrentItem = path.join(/*__dirname + */directory + '/' + file);
        if (!fileShouldBeSkipped && fs.statSync(pathOfCurrentItem).isFile()) {
            filesCollection.push(pathOfCurrentItem);
        }
        else if (!fileShouldBeSkipped) {
            var directorypath = path.join(directory, file);
            readDirectorySynchronously(directorypath);
        }
    });
}
class AsyncArray extends Array {
	constructor(arr) {
<<<<<<< HEAD
		// this.data = arr; // In place of Array subclassing
	}

	filterAsync(predicate) {
		// Take a copy of the array, it might mutate by the time we've finished
		const data = Array.from(this.data);
		// Transform all the elements into an array of promises using the predicate
		// as the promise
		return Promise.all(data.map((element, index) => predicate(element, index, data)))
		// Use the result of the promises to call the underlying sync filter function
		.then(result => {
			return data.filter((element, index) => {
				return result[index];
			});
		});
=======
		super(arr)
		this.data = arr; // In place of Array subclassing
>>>>>>> d7bfc219
	}
}<|MERGE_RESOLUTION|>--- conflicted
+++ resolved
@@ -12,17 +12,6 @@
 			messageInterface("Hotpach installation status: "+hotpatchInstallStatus);
 			if(hotpatchInstallStatus){
 				await this.loadScenariosFromFolder("scenarios") // located in project root folder (with sharedMods, sharedPlugins etc)
-<<<<<<< HEAD
-				let plugins = new AsyncArray((await fs.readdir(path.join(__dirname, "../"))))
-				plugins.filterAsync(async plugin => {
-					// check if plugin is a folder and if plugin has a scenarios folder
-					
-				})
-				for(let g = 0; g < plugins.length; g++){
-					
-				}
-=======
->>>>>>> d7bfc219
 			}
 		})();
 	}
@@ -30,11 +19,7 @@
 		await fs.ensureDir(scenarioDir)
 		let scenarios = await fs.readdir(scenarioDir);
 		for(let i = 0; i < scenarios.length; i++){
-<<<<<<< HEAD
-			messageInterface(`Loading scenario ${scenarios[i]}`)
-=======
 			this.messageInterface(`Loading scenario ${scenarios[i]}`)
->>>>>>> d7bfc219
 			let startTime = Date.now();
 			let scenPath = path.join(scenarioDir, scenarios[i]);
 			let stat = await fs.stat(scenPath);
@@ -56,23 +41,6 @@
 								name: path.join(dir, entries[o].split(".")[0]),
 								data,
 							});
-<<<<<<< HEAD
-=======
-						}
-						let fileMap = await loadFiles("", scenPath);
-						let files = {};
-						fileMap.forEach(map => {
-							files[map.name] = map.data;
-							console.log(map.name);
-						});
-						
-						let fileImportString = `\{`;
-						for(let k in files){
-							let name = k.replace(/\\/g, '/');
-							name = name.replace(/ /g, '');
-							// make sure *not* to include control.lua as it is provided as a seperate argument
-							if(name != "control") fileImportString += `["${name}"] = '${files[k]}', `;
->>>>>>> d7bfc219
 						}
 					}
 					return returnFiles;
@@ -91,31 +59,10 @@
 					// make sure *not* to include control.lua as it is provided as a seperate argument
 					if(name != "control") fileImportString += `["${name}"] = '${files[k]}', `;
 				}
-<<<<<<< HEAD
-				fileImportString += `\}`;
-				if(files.control) var returnValue = await messageInterface(`/silent-command remote.call('hotpatch', 'update', '${scenarios[i]}', '1.0.0', '${files.control}', ${fileImportString})`);
-				if(returnValue) messageInterface(returnValue);
-				messageInterface(`Loaded scenario ${scenarios[i]} in ${Math.floor(Date.now()-startTime)}ms`);
-=======
-				let fileMap = await loadFiles("", scenPath);
-				let files = {};
-				fileMap.forEach(map => {
-					files[map.name] = map.data;
-					console.log(map.name);
-				});
-				
-				let fileImportString = `\{`;
-				for(let k in files){
-					let name = k.replace(/\\/g, '/');
-					name = name.replace(/ /g, '');
-					// make sure *not* to include control.lua as it is provided as a seperate argument
-					if(name != "control") fileImportString += `["${name}"] = '${files[k]}', `;
-				}
 				fileImportString += `\}`;
 				if(files.control) var returnValue = await this.messageInterface(`/silent-command remote.call('hotpatch', 'update', '${scenarios[i]}', '1.0.0', '${files.control}', ${fileImportString})`);
 				if(returnValue) this.messageInterface(returnValue);
 				this.messageInterface(`Loaded scenario ${scenarios[i]} in ${Math.floor(Date.now()-startTime)}ms`);
->>>>>>> d7bfc219
 			}
 		}
 	}
@@ -153,9 +100,10 @@
 }
 class AsyncArray extends Array {
 	constructor(arr) {
-<<<<<<< HEAD
-		// this.data = arr; // In place of Array subclassing
+		super(arr)
+		this.data = arr; // In place of Array subclassing
 	}
+}
 
 	filterAsync(predicate) {
 		// Take a copy of the array, it might mutate by the time we've finished
@@ -169,9 +117,5 @@
 				return result[index];
 			});
 		});
-=======
-		super(arr)
-		this.data = arr; // In place of Array subclassing
->>>>>>> d7bfc219
 	}
 }